
OS           = linux

LINUX_SERIES = 2.6

EXTRAVERSION = xenU

LINUX_DIR    = $(OS)-$(LINUX_VER)-$(EXTRAVERSION)

include buildconfigs/Rules.mk

.PHONY: build clean delete

# The real action starts here!
build: $(LINUX_DIR)/include/linux/autoconf.h
	if grep "^CONFIG_MODULES=" $(LINUX_DIR)/.config ; then \
	    $(MAKE) -C $(LINUX_DIR) ARCH=xen modules ; \
	    $(MAKE) -C $(LINUX_DIR) ARCH=xen INSTALL_MOD_PATH=$(DESTDIR) modules_install ; \
	fi
	$(MAKE) -C $(LINUX_DIR) ARCH=xen INSTALL_PATH=$(DESTDIR) install

$(LINUX_DIR)/include/linux/autoconf.h: ref-$(OS)-$(LINUX_VER)/.valid-ref
	rm -rf $(LINUX_DIR)
	cp -al $(<D) $(LINUX_DIR)
	# Apply arch-xen patches
	( cd linux-$(LINUX_VER)-xen-sparse ; \
          ./mkbuildtree ../$(LINUX_DIR) )
	# Patch kernel Makefile to set EXTRAVERSION
	( cd $(LINUX_DIR) ; \
	  sed -e 's/^EXTRAVERSION.*/&-$(EXTRAVERSION)/' Makefile >Mk.tmp ; \
	  rm -f Makefile ; mv Mk.tmp Makefile )
	# Re-use config from install dir if one exits else use default config
	CONFIG_VERSION=$$(sed -ne 's/^EXTRAVERSION = //p' $(LINUX_DIR)/Makefile); \
	[ -r $(DESTDIR)/boot/config-$(LINUX_VER)$$CONFIG_VERSION ] && \
	  cp $(DESTDIR)/boot/config-$(LINUX_VER)$$CONFIG_VERSION $(LINUX_DIR)/.config \
	  || cp $(LINUX_DIR)/arch/xen/configs/$(EXTRAVERSION)_defconfig_$(TARGET_SUBARCH) \
		$(LINUX_DIR)/.config
	$(MAKE) -C $(LINUX_DIR) ARCH=xen oldconfig

<<<<<<< HEAD
config: CONFIGMODE = menuconfig
config: $(LINUX_DIR)/include/linux/autoconf.h
	$(MAKE) -C $(LINUX_DIR) ARCH=xen $(CONFIGMODE)

clean:
=======
clean::
>>>>>>> 0dee2d15
	$(MAKE) -C $(LINUX_DIR) ARCH=xen clean

delete: 
	rm -rf tmp-$(OS)-$(LINUX_VER) $(LINUX_DIR) <|MERGE_RESOLUTION|>--- conflicted
+++ resolved
@@ -37,15 +37,11 @@
 		$(LINUX_DIR)/.config
 	$(MAKE) -C $(LINUX_DIR) ARCH=xen oldconfig
 
-<<<<<<< HEAD
 config: CONFIGMODE = menuconfig
 config: $(LINUX_DIR)/include/linux/autoconf.h
 	$(MAKE) -C $(LINUX_DIR) ARCH=xen $(CONFIGMODE)
 
-clean:
-=======
 clean::
->>>>>>> 0dee2d15
 	$(MAKE) -C $(LINUX_DIR) ARCH=xen clean
 
 delete: 
